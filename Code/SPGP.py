--- conflicted
+++ resolved
@@ -56,14 +56,9 @@
         """
         self.N, self.dim = X_tr.shape
         self.M = 20
-<<<<<<< HEAD
         #self.hyp = (np.random.rand(), np.random.rand(self.dim))
         self.hyp = (1,np.ones(self.dim))
         self.sigma = 0.2
-=======
-        self.hyp = [1, np.ones(self.dim)]
-        self.sigma = 5
->>>>>>> 879e6842
         self.kernel, self.diag_kernel = get_kernel_function(self.hyp)
         self.pseudo_inputs = X_tr[np.random.randint(0, X_tr.shape[0], self.M)] 
         #self.pseudo_inputs = np.linspace(np.min(X_tr),np.max(X_tr),self.M)[:,np.newaxis]
@@ -132,7 +127,6 @@
 
     def optimize_hyperparameters_numerical(self):
         # TODO - gradient descent for pseudo inputs, noise parameter and kernel parameters
-<<<<<<< HEAD
         foo = SPGP(self.X_tr, self.Y_tr)
 
         def f(X):
@@ -145,7 +139,17 @@
             return foo.log_likelihood()
 
         param = fmin_cg(f, np.concatenate((np.reshape(self.pseudo_inputs, (self.M*self.dim)), [self.hyp[0]], self.hyp[1]), axis=0),epsilon = .000001,maxiter=35)
-=======
+
+#        print("nfeval:", nfeval)
+
+        X_bar = np.reshape(param[:self.M*self.dim], (self.M, self.dim))
+        Theta = param[self.M*self.dim:]
+        Theta = (Theta[0], np.array(Theta[1:]))
+
+        return X_bar, Theta
+
+
+    def optimize_hyperparameters(self):
 
         # Sigma optimization implemented
         l = 0.01 # Arbitrary value
@@ -156,20 +160,11 @@
             print(self.sigma)
             print(self.log_likelihood())
         return
->>>>>>> 879e6842
-
-#        print("nfeval:", nfeval)
-
-        X_bar = np.reshape(param[:self.M*self.dim], (self.M, self.dim))
-        Theta = param[self.M*self.dim:]
-        Theta = (Theta[0], np.array(Theta[1:]))
-
-        return X_bar, Theta
-   
+
     def derivate_log_likelihood(self):
         # TODO - return the gradient with respect to the hyperparameters
         return
-<<<<<<< HEAD
+
     def derivate_log_likelihood_numerical(self,X):
         foo = SPGP(self.X_tr,self.Y_tr)
         def f(X):
@@ -181,8 +176,6 @@
             return foo.log_likelihood()
         return approx_fprime(X,f,.001)
 
-=======
-
     def derivate_sigma(self):
         Gamma = self.Gamma
         Gamma_sqrt = cholesky(Gamma)
@@ -201,8 +194,7 @@
         dL2 *= -(1 /( sigma_sq ** 2) )
         dL2 /= 2
         return dL1 + dL2
-    
->>>>>>> 879e6842
+
     def log_likelihood(self):
         # returns the log likelihood of the marginal for y
         K_M = self.K_M
@@ -223,9 +215,4 @@
         L1 /= 2
         L2 = (sigma ** -2) * (norm(y_under) ** 2 - norm(inv(A_sqrt).dot(K_MN_under).dot(y_under)) ** 2)
         L2 /= 2
-<<<<<<< HEAD
         return L1 + L2 #+(N/2 * np.log(2 * np.pi))
-=======
-        return L1 + L2 +(N/2 * np.log(2 * np.pi))
-
->>>>>>> 879e6842
