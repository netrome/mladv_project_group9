--- conflicted
+++ resolved
@@ -92,7 +92,7 @@
         K_N = self.diag_kernel(self.X_tr, self.X_tr) # Note, only copute the diagonal!
 
         Q_N = K_NM.dot(K_M_inv.dot( K_MN ) )
-        Lambda_sigma = np.diag(np.diag(K_N - Q_N) + self.sigma_sq) 
+        Lambda_sigma = np.diag(np.diag(K_N - Q_N) + self.sigma_sq)
         Gamma = Lambda_sigma / (self.sigma_sq)
         LS_inv = np.diag(np.diag(Lambda_sigma) ** (-1))
         B = K_M + K_MN.dot( LS_inv ).dot(K_NM)
@@ -142,18 +142,18 @@
         self.K_M_inv = inv(self.K_M)
         self.K_MN = self.kernel(self.pseudo_inputs, self.X_tr)
         self.K_NM = np.transpose(self.K_MN)
-        self.Q_N = self.K_NM.dot(self.K_M_inv).dot(self.K_MN)
-
-        self.Gamma = np.diag(np.diag(self.K_N - self.Q_N)/self.sigma_sq + 1) 
+        self.Q_N = self.K_NM @ self.K_M_inv @ self.K_MN
+
+        self.Gamma = np.diag(np.diag(self.K_N - self.Q_N)/self.sigma_sq + 1)
         self.Gamma_inv = np.diag(np.diag(self.Gamma) ** (-1))    # It's diagonal
         self.Gamma_sqrt = self.Gamma ** (1/2)   
         self.Gamma_sqrt_inv = np.diag(np.diag(self.Gamma) ** (-1/2))
         
-        self.y_ = self.Gamma_sqrt_inv.dot(self.Y_tr)
-        self.K_NM_ = self.Gamma_sqrt_inv.dot(self.K_NM)
+        self.y_ = self.Gamma_sqrt_inv @ self.Y_tr
+        self.K_NM_ = self.Gamma_sqrt_inv @ self.K_NM
         self.K_MN_ = self.K_NM_.transpose()
 
-        self.A = self.sigma_sq * self.K_M + self.K_MN.dot( self.Gamma_inv ).dot( self.K_NM ) 
+        self.A = self.sigma_sq * self.K_M + self.K_MN @ self.Gamma_inv @ self.K_NM 
         self.A_inv = inv(self.A)
         self.A_sqrt = cholesky(self.A)
         self.A_sqrt_inv = inv(self.A_sqrt)
@@ -165,7 +165,7 @@
         for i in range(iters):
             self.do_differential_precomputations()      #PRECOMPUTATIONS - IMPORTAAAAANT
             
-            dss, dhyp, dxb = self.derivate_log_likelihood()
+            dss, dhyp, dxb = self.derivate_log_likelihood(self.sigma_sq,self.hyp,self.pseudo_inputs)
 
             # Ugly hack
             dss = np.sign(dss) * 10 * (np.exp((iters-i)/2/iters))
@@ -229,11 +229,9 @@
         dK_MN = dK_NM.T
         dK_MN_ = dK_MN @ self.Gamma_sqrt_inv
         
-<<<<<<< HEAD
-        dGamma = sigma_sq * np.diag(np.diag( dK_N - 2*dK_NM.dot(self.K_M_inv).dot(self.K_MN) +
-=======
-        dGamma = (1 / self.sigma_sq) * np.diag(np.diag( dK_N - 2*dK_NM.dot(self.K_M_inv).dot(self.K_MN) +
->>>>>>> 4178cdb7
+
+
+        dGamma = (1 / sigma_sq) * np.diag(np.diag( dK_N - 2*dK_NM.dot(self.K_M_inv).dot(self.K_MN) +
                             self.K_NM.dot(self.K_M_inv).dot(dK_M).dot(self.K_M_inv).dot(self.K_MN) ))
         dA = sigma_sq * dK_M + 2 * (dK_NM.transpose() @ (self.Gamma_inv) @ (self.K_NM)) - (
              self.K_MN @ ( self.Gamma_inv ) @ ( dGamma ) @ ( self.Gamma_inv ) @ ( self.K_NM ))
@@ -347,7 +345,7 @@
         dL2 -= 2 * y.transpose().dot( K_NM ).dot( A_inv ).dot( K_MN ).dot( y )
         dL2 *= -(1 /( sigma_sq ** 2) )
         dL2 /= 2
-        return (dL1 + dL2)[0, 0]
+        return (dL1 + dL2)[0, 0] / 2
 
 
     def log_likelihood_packed(self,X):
@@ -361,6 +359,9 @@
             old_sigma_sq = self.sigma_sq
             old_hyp = self.hyp
             old_pseudo_inputs = self.pseudo_inputs
+            self.sigma_sq = sigma_sq
+            self.hyp = hyp
+            self.pseudo_inputs = pseudo_inputs
             self.set_kernel()
             self.do_precomputations()
             self.do_differential_precomputations()
@@ -369,19 +370,19 @@
         K_M = self.K_M
         K_MN = self.K_MN
         K_NM = self.K_NM
-        Gamma = self.Gamma 
+        Gamma = self.Gamma
         Gamma_sqrt = self.Gamma_sqrt
         A = self.A
         A_sqrt = self.A_sqrt
+        A_sqrt_inv = self.A_sqrt_inv
         N = self.N
         M = self.M
-        y = self.Y_tr
         y_under = self.y_
         K_MN_under = self.K_MN_
 
         L1 = np.log(det(A)) - np.log(det(K_M)) + np.log(det(Gamma)) + (N - M) * np.log(sigma_sq)
         L1 /= 2
-        L2 = (1/sigma_sq) * (norm(y_under) ** 2 - norm(inv(A_sqrt).dot(K_MN_under).dot(y_under)) ** 2)
+        L2 = (1/sigma_sq) * (norm(y_under) ** 2 - norm(A_sqrt_inv @ K_MN_under @ y_under) ** 2)
         L2 /= 2
 
         if recompute_stuffs:
@@ -393,15 +394,25 @@
             self.do_precomputations()
             self.do_differential_precomputations()
         
-        return L1 + L2 #+(N/2 * np.log(2 * np.pi))
+        return L1 + L2 + (N/2 * np.log(2 * np.pi))
     
     def check_gradient(self):
+
+        #print(check_grad(self.log_likelihood_packed
+        #    ,self.derivate_log_likelihood_packed
+        #    ,np.random.rand(get_packed_param_len(self.dim,self.M))))
+        
+        the_point = np.ones(get_packed_param_len(self.dim,self.M))
+        self.sigma_sq, self.hyp, self.pseudo_inputs = unpack_params(the_point,self.dim,self.M)
         self.set_kernel()
         self.do_precomputations()
         self.do_differential_precomputations()
-        print(check_grad(self.log_likelihood_packed
-            ,self.derivate_log_likelihood_packed
-            ,np.random.rand(get_packed_param_len(self.dim,self.M))))
+        dsigma_sq_num, dhyp_num, dpseudo_inputs_num = unpack_params(approx_fprime(the_point,self.log_likelihood_packed,epsilon = .00001),self.dim,self.M)
+        dsigma_sq, dhy, dpseudo_inputs = unpack_params(self.derivate_log_likelihood_packed(the_point),self.dim,self.M)
+        print("dsigma_sq - dsigma_sq_num = {0}, dsigma_sq = {1}, dpseudo_inputsnum = {2}".format(dsigma_sq - dsigma_sq_num,dsigma_sq ,dsigma_sq_num))
+        print("dc - dc_num = {0}, dc = {1}, dc_num = {2}".format(dhy[0] - dhyp_num[0],dhy[0],dhyp_num[0]))
+        print("db - db_num = {0}, db = {1}, db_num = {2}".format(dhy[1] - dhyp_num[1],dhy[1],dhyp_num[1]))
+        print("dpseudo_inputs - dpseudo_inputs_num = {0},\ndpseudo_inputs =\n{1},\ndpseudo_inputs_num =\n{2}".format(dpseudo_inputs - dpseudo_inputs_num,dpseudo_inputs,dpseudo_inputs_num))
 
 def unpack_params(X,dim,M):
     assert(len(X) == get_packed_param_len(dim,M))
